/* @flow */

import Config from '../../../src/config';
import PackageResolver from '../../../src/package-resolver.js';
import {run as add} from '../../../src/cli/commands/add.js';
import {run as cache} from '../../../src/cli/commands/cache.js';
import {run as check} from '../../../src/cli/commands/check.js';
import * as constants from '../../../src/constants.js';
import * as reporters from '../../../src/reporters/index.js';
import {Install, run as install} from '../../../src/cli/commands/install.js';
import Lockfile from '../../../src/lockfile';
import * as fs from '../../../src/util/fs.js';
import {getPackageVersion, explodeLockfile, runInstall, runLink, createLockfile, run as buildRun} from '../_helpers.js';

jasmine.DEFAULT_TIMEOUT_INTERVAL = 150000;

let request = require('request');
const path = require('path');
const stream = require('stream');

async function mockConstants(base: Config, mocks: Object, cb: (config: Config) => Promise<void>): Promise<void> {
  // We cannot put this function inside _helpers, because we need to change the "request" variable
  // after resetting the modules. Updating this variable is required because some tests check what
  // happened during the Yarn execution, and they need to use the same instance of "request" than
  // the Yarn environment.

  const opts = {};

  opts.binLinks = base.binLinks;
  opts.cwd = base.cwd;
  opts.globalFolder = base.globalFolder;
  opts.linkFolder = base.linkFolder;
  opts.production = base.production;
  opts.cacheFolder = base._cacheRootFolder;

  const automock = jest.genMockFromModule('../../../src/constants');
  jest.setMock('../../../src/constants', Object.assign(automock, mocks));

  jest.resetModules();
  request = require('request');

  jest.mock('../../../src/constants');
  await cb(await require('../../../src/config.js').default.create(opts, base.reporter));
  jest.unmock('../../../src/constants');
}

beforeEach(request.__resetAuthedRequests);
afterEach(request.__resetAuthedRequests);

test('install should not hoist packages above their peer dependencies', () =>
  runInstall({}, 'install-should-not-hoist-through-peer-deps', async config => {
    expect(await fs.exists(`${config.cwd}/node_modules/a/node_modules/c`)).toEqual(true);
  }));

test('install should resolve peer dependencies from same subtrees', () =>
  runInstall({}, 'peer-dep-same-subtree', async config => {
    expect(JSON.parse(await fs.readFile(`${config.cwd}/node_modules/d/node_modules/a/package.json`)).version).toEqual(
      '1.0.0',
    );
    expect(JSON.parse(await fs.readFile(`${config.cwd}/node_modules//a/package.json`)).version).toEqual('1.1.0');
    expect(fs.exists(`${config.cwd}/node_modules/c/node_modules/a`)).resolves.toEqual(false);
  }));

test('install optional subdependencies by default', () =>
  runInstall({}, 'install-optional-dependencies', config => {
    expect(fs.exists(`${config.cwd}/node_modules/dep-b`)).resolves.toEqual(true);
  }));

test('installing with --ignore-optional should not install optional subdependencies', () =>
  runInstall({ignoreOptional: true}, 'install-optional-dependencies', config => {
    expect(fs.exists(`${config.cwd}/node_modules/dep-b`)).resolves.toEqual(false);
    expect(fs.exists(`${config.cwd}/node_modules/dep-c`)).resolves.toEqual(true);
    expect(fs.exists(`${config.cwd}/node_modules/dep-d`)).resolves.toEqual(true);
    expect(fs.exists(`${config.cwd}/node_modules/dep-e`)).resolves.toEqual(true);
  }));

test('running install inside a workspace should run the install from the root of the workspace', () =>
  runInstall({}, 'install-workspaces', async (config, reporter): Promise<void> => {
    const pkgJson = await fs.readJson(`${config.cwd}/workspace/package.json`);
    pkgJson.dependencies['b'] = 'file:../b';
    await fs.writeFile(`${config.cwd}/workspace/package.json`, JSON.stringify(pkgJson));

    const workspaceConfig = await Config.create({cwd: `${config.cwd}/workspace`}, reporter);

    const reInstall = new Install({}, workspaceConfig, reporter, await Lockfile.fromDirectory(config.cwd));
    await reInstall.init();

    const lockfileContent = await fs.readFile(`${config.cwd}/yarn.lock`);
    expect(lockfileContent).toEqual(expect.stringContaining(`"b@file:b"`));
    expect(lockfileContent).toEqual(expect.stringContaining(`"a@file:./a"`));
  }));

test('packages installed through the link protocol should validate all peer dependencies', () =>
  runInstall({checkFiles: true}, 'check-files-should-not-cross-symlinks', async config => {
    expect(
      JSON.parse(await fs.readFile(`${config.cwd}/node_modules/.yarn-integrity`)).files.map(file =>
        file.replace(/\\/g, '/'),
      ),
    ).toEqual(['some-missing-pkg', 'some-other-pkg', 'some-pkg/package.json']);
  }));

test('installing a package with a renamed file should not delete it', () =>
  runInstall({}, 'case-sensitivity', async (config, reporter): Promise<void> => {
    const pkgJson = await fs.readJson(`${config.cwd}/package.json`);
    pkgJson.dependencies['pkg'] = 'file:./pkg-b';
    await fs.writeFile(`${config.cwd}/package.json`, JSON.stringify(pkgJson));

    const reInstall = new Install({}, config, reporter, await Lockfile.fromDirectory(config.cwd));
    await reInstall.init();

    expect(await fs.exists(`${config.cwd}/node_modules/pkg/state.js`)).toEqual(true);
  }));

test('properly find and save build artifacts', () =>
  runInstall({}, 'artifacts-finds-and-saves', async (config): Promise<void> => {
    const integrity = await fs.readJson(path.join(config.cwd, 'node_modules', constants.INTEGRITY_FILENAME));

    expect(integrity.artifacts['dummy@0.0.0']).toEqual(['dummy', path.join('dummy', 'dummy.txt'), 'dummy.txt']);

    // retains artifact
    const moduleFolder = path.join(config.cwd, 'node_modules', 'dummy');
    expect(fs.readFile(path.join(moduleFolder, 'dummy.txt'))).resolves.toEqual('foobar');
    expect(fs.readFile(path.join(moduleFolder, 'dummy', 'dummy.txt'))).resolves.toEqual('foobar');
  }));

test('reading a lockfile should not optimize it', () =>
  runInstall({}, 'lockfile-optimization', async (config, reporter): Promise<void> => {
    const was = await fs.readFile(`${__dirname}/../../fixtures/install/lockfile-optimization/yarn.lock`);
    const is = await fs.readFile(`${config.cwd}/yarn.lock`);

    expect(is).toEqual(was);
  }));

test('creates a symlink to a directory when using the link: protocol', () =>
  runInstall({}, 'install-link', async (config): Promise<void> => {
    const expectPath = path.join(config.cwd, 'node_modules', 'test-absolute');

    const stat = await fs.lstat(expectPath);
    expect(stat.isSymbolicLink()).toEqual(true);

    const target = await fs.readlink(expectPath);
    expect(path.resolve(config.cwd, target)).toMatch(/[\\\/]bar$/);
  }));

test('creates a symlink to a non-existing directory when using the link: protocol', () =>
  runInstall({}, 'install-link', async (config): Promise<void> => {
    const expectPath = path.join(config.cwd, 'node_modules', 'test-missing');

    const stat = await fs.lstat(expectPath);
    expect(stat.isSymbolicLink()).toEqual(true);

    const target = await fs.readlink(expectPath);
    if (process.platform !== 'win32') {
      expect(target).toEqual('../baz');
    } else {
      expect(target).toMatch(/[\\\/]baz[\\\/]$/);
    }
  }));

test('resolves the symlinks relative to the package path when using the link: protocol; not the node_modules', () =>
  runInstall({}, 'install-link', async (config): Promise<void> => {
    const expectPath = path.join(config.cwd, 'node_modules', 'test-relative');

    const stat = await fs.lstat(expectPath);
    expect(stat.isSymbolicLink()).toEqual(true);

    const target = await fs.readlink(expectPath);
    if (process.platform !== 'win32') {
      expect(target).toEqual('../bar');
    } else {
      expect(target).toMatch(/[\\\/]bar[\\\/]$/);
    }
  }));

test('resolves the symlinks of other symlinked packages relative to the package using the link: protocol', () =>
  runInstall({}, 'install-link-nested', async (config): Promise<void> => {
    const expectPath = path.join(config.cwd, 'node_modules', 'b');

    const stat = await fs.lstat(expectPath);
    expect(stat.isSymbolicLink()).toEqual(true);

    const target = await fs.readlink(expectPath);
    if (process.platform !== 'win32') {
      expect(target).toEqual('../a/b');
    } else {
      expect(target).toMatch(/[\\\/]b[\\\/]$/);
    }
  }));

test('replace the symlink when it changes, when using the link: protocol', () =>
  runInstall({}, 'install-link', async (config, reporter): Promise<void> => {
    const lockfile = await Lockfile.fromDirectory(config.cwd);

    const pkgJson = await fs.readJson(`${config.cwd}/package.json`);
    pkgJson.dependencies['test-missing'] = 'link:barbaz';
    await fs.writeFile(`${config.cwd}/package.json`, JSON.stringify(pkgJson));

    const reInstall = new Install({}, config, reporter, lockfile);
    await reInstall.init();

    const expectPath = path.join(config.cwd, 'node_modules', 'test-missing');

    const stat = await fs.lstat(expectPath);
    expect(stat.isSymbolicLink()).toEqual(true);

    const target = await fs.readlink(expectPath);
    if (process.platform !== 'win32') {
      expect(target).toEqual('../barbaz');
    } else {
      expect(target).toMatch(/[\\\/]barbaz[\\\/]$/);
    }
  }));

test('changes the cache path when bumping the cache version', () =>
  runInstall({}, 'install-github', async (config): Promise<void> => {
    const inOut = new stream.PassThrough();
    const reporter = new reporters.JSONReporter({stdout: inOut});

    await cache(config, reporter, {}, ['dir']);
    expect((JSON.parse(String(inOut.read())): any).data).toMatch(/[\\\/]v1[\\\/]?$/);

    await mockConstants(config, {CACHE_VERSION: 42}, async (config): Promise<void> => {
      await cache(config, reporter, {}, ['dir']);
      expect((JSON.parse(String(inOut.read())): any).data).toMatch(/[\\\/]v42[\\\/]?$/);
    });
  }));

test('changes the cache directory when bumping the cache version', () =>
  runInstall({}, 'install-production', async (config, reporter): Promise<void> => {
    const lockfile = await Lockfile.fromDirectory(config.cwd);

    const resolver = new PackageResolver(config, lockfile);
    await resolver.init([{pattern: 'is-array', registry: 'npm'}]);

    const ref = resolver.getManifests()[0]._reference;
    const cachePath = config.generateHardModulePath(ref, true);

    await fs.writeFile(path.join(cachePath, 'yarn.test'), 'YARN TEST');
    await fs.unlink(path.join(config.cwd, 'node_modules'));

    const firstReinstall = new Install({skipIntegrityCheck: true}, config, reporter, lockfile);
    await firstReinstall.init();

    expect(await fs.exists(path.join(config.cwd, 'node_modules', 'is-array', 'yarn.test'))).toEqual(true);

    await mockConstants(config, {CACHE_VERSION: 42}, async (config): Promise<void> => {
      const secondReinstall = new Install({skipIntegrityCheck: true}, config, reporter, lockfile);
      await secondReinstall.init();

      expect(await fs.exists(path.join(config.cwd, 'node_modules', 'is-array', 'yarn.test'))).toEqual(false);
    });
  }));

test("removes extraneous files that aren't in module or artifacts", async () => {
  async function check(cwd: string): Promise<void> {
    // retains artifact
    const moduleFolder = path.join(cwd, 'node_modules', 'dummy');
    expect(await fs.readFile(path.join(moduleFolder, 'dummy.txt'))).toEqual('foobar');
    expect(await fs.readFile(path.join(moduleFolder, 'dummy', 'dummy.txt'))).toEqual('foobar');

    // removes extraneous
    expect(await fs.exists(path.join(moduleFolder, 'dummy2.txt'))).toEqual(false);
  }

  async function create(cwd: string): Promise<void> {
    // create an extraneous file
    const moduleFolder = path.join(cwd, 'node_modules', 'dummy');
    await fs.mkdirp(moduleFolder);
    await fs.writeFile(path.join(moduleFolder, 'dummy2.txt'), 'foobar');
  }

  await runInstall(
    {},
    'artifacts-finds-and-saves',
    async (config): Promise<void> => {
      await check(config.cwd);

      await create(config.cwd);

      // run install again
      const install = new Install({force: true}, config, config.reporter, new Lockfile());
      await install.init();

      await check(config.cwd);
    },
    create,
  );
});

test("production mode with deduped dev dep shouldn't be removed", () =>
  runInstall({production: true}, 'install-prod-deduped-dev-dep', async config => {
    expect((await fs.readJson(path.join(config.cwd, 'node_modules', 'a', 'package.json'))).version).toEqual('1.0.0');

    expect((await fs.readJson(path.join(config.cwd, 'node_modules', 'c', 'package.json'))).version).toEqual('1.0.0');

    expect(await fs.exists(path.join(config.cwd, 'node_modules', 'b'))).toEqual(false);
  }));

test("production mode dep on package in dev deps shouldn't be removed", () =>
  runInstall({production: true}, 'install-prod-deduped-direct-dev-dep', async config => {
    expect((await fs.readJson(path.join(config.cwd, 'node_modules', 'a', 'package.json'))).version).toEqual('1.0.0');

    expect((await fs.readJson(path.join(config.cwd, 'node_modules', 'b', 'package.json'))).version).toEqual('1.0.0');

    expect((await fs.readJson(path.join(config.cwd, 'node_modules', 'c', 'package.json'))).version).toEqual('1.0.0');
  }));

test('hoisting should factor ignored dependencies', async () => {
  // you should only modify this test if you know what you're doing
  // when we calculate hoisting we need to factor in ignored dependencies in it
  // so we get deterministic hoisting across environments, for example in production mode
  // we should still be taking dev dependencies into consideration

  async function checkNormal(config): Promise<void> {
    expect((await fs.readJson(path.join(config.cwd, 'node_modules', 'a', 'package.json'))).version).toEqual('1.0.0');

    expect((await fs.readJson(path.join(config.cwd, 'node_modules', 'd', 'package.json'))).version).toEqual('1.0.0');

    expect(
      (await fs.readJson(path.join(config.cwd, 'node_modules', 'd', 'node_modules', 'c', 'package.json'))).version,
    ).toEqual('2.0.0');
  }

  await runInstall({}, 'install-ignored-retains-hoisting-structure', async config => {
    await checkNormal(config);

    expect((await fs.readJson(path.join(config.cwd, 'node_modules', 'b', 'package.json'))).version).toEqual('3.0.0');

    expect((await fs.readJson(path.join(config.cwd, 'node_modules', 'c', 'package.json'))).version).toEqual('5.0.0');
  });

  await runInstall({production: true}, 'install-ignored-retains-hoisting-structure', async config => {
    await checkNormal(config);

    expect(await fs.exists(path.join(config.cwd, 'node_modules', 'b'))).toEqual(false);

    expect(await fs.exists(path.join(config.cwd, 'node_modules', 'c'))).toEqual(false);
  });
});

test('--production flag ignores dev dependencies', () => {
  return runInstall({production: true}, 'install-production', async config => {
    expect(await fs.exists(path.join(config.cwd, 'node_modules', 'left-pad'))).toEqual(false);

    expect(await fs.exists(path.join(config.cwd, 'node_modules', 'is-array'))).toEqual(true);
  });
});

test('--production flag does not link dev dependency bin scripts', () => {
  return runInstall({production: true, binLinks: true}, 'install-production-bin', async config => {
    expect(await fs.exists(path.join(config.cwd, 'node_modules', '.bin', 'touch'))).toEqual(false);

    expect(await fs.exists(path.join(config.cwd, 'node_modules', '.bin', 'rimraf'))).toEqual(true);
  });
});

test('root install with optional deps', (): Promise<void> => {
  return runInstall({}, 'root-install-with-optional-dependency');
});

test('install file: protocol with relative paths', (): Promise<void> => {
  return runInstall({}, 'install-file-relative', async config => {
    expect(await fs.readFile(path.join(config.cwd, 'node_modules', 'root-a', 'index.js'))).toEqual('foobar;\n');
  });
});

test('install file: protocol without force retains installed package', async (): Promise<void> => {
  const fixturesLoc = path.join(__dirname, '..', '..', 'fixtures', 'install');
  const compLoc = path.join(fixturesLoc, 'install-file-without-cache', 'comp', 'index.js');

  await fs.writeFile(compLoc, 'foo\n');
  await runInstall({}, 'install-file-without-cache', async (config, reporter) => {
    expect(await fs.readFile(path.join(config.cwd, 'node_modules', 'comp', 'index.js'))).toEqual('foo\n');

    await fs.writeFile(path.join(config.cwd, 'comp', 'index.js'), 'bar\n');

    const reinstall = new Install({}, config, reporter, await Lockfile.fromDirectory(config.cwd));
    await reinstall.init();

    expect(await fs.readFile(path.join(config.cwd, 'node_modules', 'comp', 'index.js'))).not.toEqual('bar\n');
  });
});

test('install file: protocol with force re-installs local package', async (): Promise<void> => {
  const fixturesLoc = path.join(__dirname, '..', '..', 'fixtures', 'install');
  const compLoc = path.join(fixturesLoc, 'install-file-without-cache', 'comp', 'index.js');

  await fs.writeFile(compLoc, 'foo\n');
  await runInstall({}, 'install-file-without-cache', async (config, reporter) => {
    expect(await fs.readFile(path.join(config.cwd, 'node_modules', 'comp', 'index.js'))).toEqual('foo\n');

    await fs.writeFile(path.join(config.cwd, 'comp', 'index.js'), 'bar\n');

    const reinstall = new Install({force: true}, config, reporter, await Lockfile.fromDirectory(config.cwd));
    await reinstall.init();

    expect(await fs.readFile(path.join(config.cwd, 'node_modules', 'comp', 'index.js'))).toEqual('bar\n');
  });
});

test('install file: local packages with local dependencies', async (): Promise<void> => {
  await runInstall({}, 'install-file-local-dependency', async (config, reporter) => {
    const reinstall = new Install({}, config, reporter, await Lockfile.fromDirectory(config.cwd));
    await reinstall.init();

    expect(await fs.readFile(path.join(config.cwd, 'node_modules', 'a', 'index.js'))).toEqual('foo;\n');

    expect(await fs.readFile(path.join(config.cwd, 'node_modules', 'b', 'index.js'))).toEqual('bar;\n');
  });
});

test('install file: install without manifest of dependency', async (): Promise<void> => {
  await runInstall({}, 'install-file-without-manifest', async config => {
    expect(await fs.readFile(path.join(config.cwd, 'node_modules', 'foo', 'index.js'))).toEqual('bar\n');
  });
});

test('install file: link file dependencies', async (): Promise<void> => {
  await runInstall({}, 'install-file-link-dependencies', async config => {
    const statA = await fs.lstat(path.join(config.cwd, 'node_modules', 'a'));
    expect(statA.isSymbolicLink()).toEqual(true);

    const statB = await fs.lstat(path.join(config.cwd, 'node_modules', 'b'));
    expect(statB.isSymbolicLink()).toEqual(true);

    const statC = await fs.lstat(path.join(config.cwd, 'node_modules', 'c'));
    expect(statC.isSymbolicLink()).toEqual(true);

    expect(await fs.readFile(path.join(config.cwd, 'node_modules', 'a', 'index.js'))).toEqual('foo;\n');

    expect(await fs.readFile(path.join(config.cwd, 'node_modules', 'b', 'index.js'))).toEqual('bar;\n');
  });
});

test('install file: protocol', (): Promise<void> =>
  runInstall({lockfile: false}, 'install-file', async config => {
    expect(await fs.readFile(path.join(config.cwd, 'node_modules', 'foo', 'index.js'))).toEqual('foobar;\n');
  }));

test('install with file: protocol as default', (): Promise<void> =>
  runInstall({}, 'install-file-as-default', async (config, reporter, install, getOutput) => {
    expect(await fs.readFile(path.join(config.cwd, 'node_modules', 'foo', 'index.js'))).toEqual('foobar;\n');

    expect(getOutput()).toContain(reporter.lang('implicitFileDeprecated', 'bar'));
  }));

test("don't install with file: protocol as default if target is a file", () =>
  expect(runInstall({lockfile: false}, 'install-file-as-default-no-file')).rejects.toMatchObject({
    message: expect.stringContaining('Couldn\'t find any versions for "foo" that matches "bar"'),
  }));

test("don't install with implicit file: protocol if target does not have package.json", () =>
  expect(runInstall({lockfile: false}, 'install-file-as-default-no-package')).rejects.toMatchObject({
    message: expect.stringContaining('Couldn\'t find any versions for "foo" that matches "bar"'),
  }));

test('install with explicit file: protocol if target does not have package.json', (): Promise<void> =>
  runInstall({}, 'install-file-no-package', async config => {
    expect(await fs.exists(path.join(config.cwd, 'node_modules', 'foo', 'bar.js'))).toEqual(true);
    expect(await fs.exists(path.join(config.cwd, 'node_modules', 'bar', 'bar.js'))).toEqual(true);
  }));

<<<<<<< HEAD
test("don't install with file: protocol as default if target is valid semver", () =>
  runInstall({}, 'install-file-as-default-no-semver', async config => {
    expect(JSON.parse(await fs.readFile(path.join(config.cwd, 'node_modules', 'foo', 'package.json')))).toMatchObject({
      name: 'foo',
    });
  }));
=======
test("don't install with file: protocol as default if target is valid semver", (): Promise<void> => {
  return runInstall({}, 'install-file-as-default-no-semver', async config => {
    expect(await fs.readFile(path.join(config.cwd, 'node_modules', 'foo', 'package.json'))).toMatchSnapshot(
      'install-file-as-default-no-semver',
    );
  });
});
>>>>>>> 9e97f50a

test.concurrent("don't hang when an install script tries to read from stdin", (): Promise<void> =>
  runInstall({}, 'install-blocking-script', (_config, _reporter, _install, getStdout) =>
    expect(getStdout()).toMatch(/Building fresh packages/),
  ),
);

// When local packages are installed, dependencies with different forms of the same relative path
// should be deduped e.g. 'file:b' and 'file:./b'
test('install file: dedupe dependencies 1', (): Promise<void> =>
  runInstall({}, 'install-file-dedupe-dependencies-1', async config => {
    // Check that b is not added as a sub-dependency of a
    expect(await fs.exists(path.join(config.cwd, 'node_modules', 'a', 'node_modules'))).toEqual(false);
  }));

// When local packages are installed, dependencies with relative and absolute paths should be
// deduped e.g. 'file:b' and 'file:/absolute/path/to/b'
test('install file: dedupe dependencies 2', (): Promise<void> =>
  runInstall({}, 'install-file-dedupe-dependencies-2', async (config, reporter) => {
    // Add b as a dependency, using an absolute path
    await add(config, reporter, {}, [`b@file:${path.resolve(config.cwd, 'b')}`]);

    // Check that b is not added as a sub-dependency of a
    expect(await fs.exists(path.join(config.cwd, 'node_modules', 'a', 'node_modules'))).toEqual(false);
  }));

// When local packages are installed from a repo with a lockfile, the multiple packages
// unpacking in the same location warning should not occur
test('install file: dedupe dependencies 3', (): Promise<void> =>
  runInstall({}, 'install-file-dedupe-dependencies-3', (config, reporter, install, getStdout) => {
    const stdout = getStdout();
    // Need to check if message is logged, but don't need to check for any specific parameters
    // so splitting on undefined and testing if all message parts are in stdout
    const messageParts = reporter.lang('multiplePackagesCantUnpackInSameDestination').split('undefined');
    const warningMessage = messageParts.every(part => stdout.includes(part));
    expect(warningMessage).toBe(false);
  }));

test('install everything when flat is enabled', (): Promise<void> =>
  runInstall({lockfile: false, flat: true}, 'install-file', async config => {
    expect(await fs.readFile(path.join(config.cwd, 'node_modules', 'foo', 'index.js'))).toEqual('foobar;\n');
  }));

test('install renamed packages', (): Promise<void> =>
  runInstall({}, 'install-renamed-packages', async (config): Promise<void> => {
    const dir = path.join(config.cwd, 'node_modules');

    const json = await fs.readJson(path.join(dir, 'left-pad', 'package.json'));
    expect(json.version).toEqual('1.0.0');

    const json2 = await fs.readJson(path.join(dir, 'left-pad2', 'package.json'));
    expect(json2.version).toEqual('1.1.0');
  }));

test('install from git cache', (): Promise<void> =>
  runInstall({}, 'install-from-git-cache', async (config): Promise<void> => {
    expect(await getPackageVersion(config, 'dep-a')).toEqual('0.0.1');
  }));

test('install from github', (): Promise<void> => runInstall({}, 'install-github'));

test('check and install should verify integrity in the same way when flat', (): Promise<void> =>
  runInstall({flat: true}, 'install-should-dedupe-avoiding-conflicts-1', async (config, reporter) => {
    // Will raise if check doesn't flatten the patterns
    await check(config, reporter, {flat: true, integrity: true}, []);
  }));

test('check should verify that top level dependencies are installed correctly', (): Promise<void> =>
  runInstall({}, 'check-top-correct', async (config, reporter) => {
    const pkgDep = JSON.parse(
      await fs.readFile(path.join(config.cwd, 'node_modules/fake-yarn-dependency/package.json')),
    );
    pkgDep.version = '2.0.0';
    await fs.writeFile(
      path.join(config.cwd, 'node_modules/fake-yarn-dependency/package.json'),
      JSON.stringify(pkgDep, null, 4),
    );

    let allCorrect = false;
    try {
      await check(config, reporter, {}, []);
    } catch (err) {
      allCorrect = true;
    }
    expect(allCorrect).toBe(true);
  }));

test('install should run install scripts in the order of dependencies', (): Promise<void> =>
  runInstall({}, 'scripts-order', async (config, reporter) => {
    expect(await fs.exists(path.join(config.cwd, 'node_modules/dep-a/dep-a-built'))).toBe(true);
    expect(await fs.exists(path.join(config.cwd, 'node_modules/dep-b/dep-b-built'))).toBe(true);
    expect(await fs.exists(path.join(config.cwd, 'node_modules/dep-c/dep-c-built'))).toBe(true);
  }));

test('install with comments in manifest', (): Promise<void> =>
  runInstall({lockfile: false}, 'install-with-comments', async config => {
    expect(await fs.readFile(path.join(config.cwd, 'node_modules', 'foo', 'index.js'))).toEqual('foobar;\n');
  }));

test('install with comments in manifest resolutions does not result in warning', (): Promise<void> => {
  const fixturesLoc = path.join(__dirname, '..', '..', 'fixtures', 'install');

  return buildRun(
    reporters.BufferReporter,
    fixturesLoc,
    async (args, flags, config, reporter): Promise<void> => {
      await install(config, reporter, flags, args);

      const output = reporter.getBuffer();
      const warnings = output.filter(entry => entry.type === 'warning');

      expect(
        warnings.some(warning => {
          return warning.data.toString().indexOf(reporter.lang('invalidResolutionName', '//')) > -1;
        }),
      ).toEqual(false);
    },
    [],
    {lockfile: false},
    'install-with-comments',
  );
});

test('install with null versions in manifest', (): Promise<void> =>
  runInstall({}, 'install-with-null-version', async config => {
    expect(await fs.exists(path.join(config.cwd, 'node_modules', 'left-pad'))).toEqual(true);
  }));

test('run install scripts in the order when one dependency does not have install script', (): Promise<void> =>
  runInstall({}, 'scripts-order-with-one-package-missing-install-script', async (config, reporter) => {
    expect(await fs.exists(path.join(config.cwd, 'node_modules/dep-a/dep-a-built'))).toBe(true);
    expect(await fs.exists(path.join(config.cwd, 'node_modules/dep-b/dep-b-built'))).toBe(true);
    expect(await fs.exists(path.join(config.cwd, 'node_modules/dep-d/dep-d-built'))).toBe(true);
  }));

test('install should circumvent circular dependencies', (): Promise<void> =>
  runInstall({}, 'install-should-circumvent-circular-dependencies', async (config, reporter) => {
    expect(await getPackageVersion(config, 'dep-a')).toEqual('1.0.0');

    expect(await getPackageVersion(config, 'dep-b')).toEqual('1.0.0');

    expect(await getPackageVersion(config, 'dep-c')).toEqual('1.0.0');
  }));

test('install should resolve circular dependencies 2', (): Promise<void> =>
  runInstall({}, 'install-should-circumvent-circular-dependencies-2', async (config, reporter) => {
    expect(await getPackageVersion(config, 'es5-ext')).toEqual('0.10.12');
  }));

test('install should be idempotent', (): Promise<void> => {
  // Install a package twice
  runInstall(
    {},
    'install-should-be-idempotent',
    async (config, reporter) => {
      expect(await getPackageVersion(config, 'dep-a')).toEqual('1.0.0');
    },
    null,
  );

  return runInstall({}, 'install-should-be-idempotent', async (config, reporter) => {
    expect(await getPackageVersion(config, 'dep-a')).toEqual('1.0.0');
  });
});

test('install should authenticate integrity field with sha1 checksums', (): Promise<void> =>
  runInstall({}, 'install-update-auth-sha1', async config => {
    const lockFileContent = await fs.readFile(path.join(config.cwd, 'yarn.lock'));
    const lockFileLines = explodeLockfile(lockFileContent);
    expect(await fs.exists(path.join(config.cwd, 'node_modules', 'abab'))).toEqual(true);
    expect(lockFileLines[3].indexOf('integrity sha1-X6rZwsB/YN12dw9xzwJbYqY8/U4=')).toEqual(2);
  }));

test('install should authenticate integrity field with sha512 checksums', (): Promise<void> =>
  runInstall({}, 'install-update-auth-sha512', async config => {
    const lockFileContent = await fs.readFile(path.join(config.cwd, 'yarn.lock'));
    const lockFileLines = explodeLockfile(lockFileContent);
    expect(await fs.exists(path.join(config.cwd, 'node_modules', 'safe-buffer'))).toEqual(true);
    expect(
      lockFileLines[3].indexOf(
        'integrity sha512-kKvNJn6Mm93gAczWVJg7wH+wGYWNrDHdWvpUmHyEsgCtIwwo3bqPtV4tR5tuPaUhTOo/kvhVwd8XwwOllGYkbg==',
      ),
    ).toEqual(2);
  }));

test('install should authenticate integrity field with sha384 checksums', (): Promise<void> =>
  runInstall({}, 'install-update-auth-sha384', async config => {
    const lockFileContent = await fs.readFile(path.join(config.cwd, 'yarn.lock'));
    const lockFileLines = explodeLockfile(lockFileContent);
    expect(await fs.exists(path.join(config.cwd, 'node_modules', 'safe-buffer'))).toEqual(true);
    expect(
      lockFileLines[3].indexOf('integrity sha384-waRmooJr/yhkTilj4++XOO8GFMGUq0RhoiKo7GymDwFU/Ij8vRNGoI7RwAKzyXSM'),
    ).toEqual(2);
  }));

test('install should authenticate integrity field with options', (): Promise<void> =>
  runInstall({}, 'install-update-auth-sha512-options', async config => {
    const lockFileContent = await fs.readFile(path.join(config.cwd, 'yarn.lock'));
    const lockFileLines = explodeLockfile(lockFileContent);
    expect(await fs.exists(path.join(config.cwd, 'node_modules', 'safe-buffer'))).toEqual(true);
    expect(
      lockFileLines[3].indexOf(
        'integrity ' +
          'sha512-kKvNJn6Mm93gAczWVJg7wH+wGYWNrDHdWvpUmHyEsgCtIwwo3bqPtV4tR5tuPaUhTOo/kvhVwd8XwwOllGYkbg==?foo=bar',
      ),
    ).toEqual(2);
  }));

test('install should authenticate integrity field with combined sha1 and sha512 checksums', (): Promise<void> =>
  runInstall({}, 'install-update-auth-combined-sha1-sha512', async config => {
    const lockFileContent = await fs.readFile(path.join(config.cwd, 'yarn.lock'));
    const lockFileLines = explodeLockfile(lockFileContent);
    expect(await fs.exists(path.join(config.cwd, 'node_modules', 'safe-buffer'))).toEqual(true);
    // if this fails on a newer version of node or the ssri module,
    // it (might) mean the sorting algorithm within the sri string changed
    expect(lockFileLines[3]).toMatchSnapshot('integrity stable');
  }));

test('install should authenticate integrity with multiple differing sha1 checksums', (): Promise<void> =>
  runInstall({}, 'install-update-auth-multiple-sha1', async config => {
    const lockFileContent = await fs.readFile(path.join(config.cwd, 'yarn.lock'));
    const lockFileLines = explodeLockfile(lockFileContent);
    expect(lockFileLines[3].indexOf('integrity "sha1-foo sha1-iTMSr2myEj3vcfV4iQAWce6yyFM=')).toEqual(2);
  }));

test('install should authenticate integrity with multiple differing sha512 checksums', (): Promise<void> =>
  runInstall({}, 'install-update-auth-multiple-sha512', async config => {
    const lockFileContent = await fs.readFile(path.join(config.cwd, 'yarn.lock'));
    const lockFileLines = explodeLockfile(lockFileContent);
    expect(await fs.exists(path.join(config.cwd, 'node_modules', 'safe-buffer'))).toEqual(true);
    expect(
      lockFileLines[3].indexOf(
        'integrity "sha512-foo ' +
          'sha512-kKvNJn6Mm93gAczWVJg7wH+wGYWNrDHdWvpUmHyEsgCtIwwo3bqPtV4tR5tuPaUhTOo/kvhVwd8XwwOllGYkbg=="',
      ),
    ).toEqual(2);
  }));

test('install should authenticate integrity with wrong sha1 and right sha512 checksums', (): Promise<void> =>
  runInstall({}, 'install-update-auth-multiple-wrong-sha1-right-sha512', async config => {
    const lockFileContent = await fs.readFile(path.join(config.cwd, 'yarn.lock'));
    const lockFileLines = explodeLockfile(lockFileContent);
    expect(await fs.exists(path.join(config.cwd, 'node_modules', 'safe-buffer'))).toEqual(true);
    expect(
      lockFileLines[3].indexOf(
        'integrity "sha1-foo ' +
          'sha512-kKvNJn6Mm93gAczWVJg7wH+wGYWNrDHdWvpUmHyEsgCtIwwo3bqPtV4tR5tuPaUhTOo/kvhVwd8XwwOllGYkbg=="',
      ),
    ).toEqual(2);
  }));

test('install should fail to authenticate integrity with correct sha1 and incorrect sha512', () =>
  expect(runInstall({}, 'install-update-auth-right-sha1-wrong-sha512')).rejects.toMatchObject({
    message: expect.stringContaining('did not match the requested integrity'),
  }));

test('install should fail to authenticate on sha512 integrity mismatch', () =>
  expect(runInstall({}, 'install-update-auth-wrong-sha512')).rejects.toMatchObject({
    message: expect.stringContaining('did not match the requested integrity'),
  }));

test('install should fail to authenticate on sha1 integrity mismatch', () =>
  expect(runInstall({}, 'install-update-auth-wrong-sha1')).rejects.toMatchObject({
    message: expect.stringContaining('did not match the requested integrity'),
  }));

test('install should create integrity field if not present', (): Promise<void> =>
  runInstall({}, 'install-update-auth-no-integrity-field', async config => {
    const lockFileContent = await fs.readFile(path.join(config.cwd, 'yarn.lock'));
    const lockFileLines = explodeLockfile(lockFileContent);
    expect(await fs.exists(path.join(config.cwd, 'node_modules', 'safe-buffer'))).toEqual(true);
    expect(
      lockFileLines[3].indexOf(
        'integrity sha512-kKvNJn6Mm93gAczWVJg7wH+wGYWNrDHdWvpUmHyEsgCtIwwo3bqPtV4tR5tuPaUhTOo/kvhVwd8XwwOllGYkbg==',
      ),
    ).toEqual(2);
    expect(lockFileLines[2].indexOf('#893312af69b2123def71f57889001671eeb2c853')).toBeGreaterThan(0);
    // backwards-compatibility
  }));

test('install should ignore existing hash if integrity is present even if it fails to authenticate it', () =>
  expect(runInstall({}, 'install-update-auth-bad-sha512-good-hash')).rejects.toMatchObject({
    message: expect.stringContaining('did not match the requested integrity'),
  }));

test('install should ignore unknown integrity algorithms if it has other options in the sri', (): Promise<void> =>
  runInstall({}, 'install-update-auth-madeup-right-sha512', async config => {
    const lockFileContent = await fs.readFile(path.join(config.cwd, 'yarn.lock'));
    const lockFileLines = explodeLockfile(lockFileContent);
    expect(await fs.exists(path.join(config.cwd, 'node_modules', 'safe-buffer'))).toEqual(true);
    expect(
      lockFileLines[3].indexOf(
        'integrity "madeupalgorithm-abad1dea ' +
          'sha512-kKvNJn6Mm93gAczWVJg7wH+wGYWNrDHdWvpUmHyEsgCtIwwo3bqPtV4tR5tuPaUhTOo/kvhVwd8XwwOllGYkbg=="',
      ),
    ).toEqual(2);
  }));

test('install should fail if the only algorithms in the sri are unknown', () =>
  expect(runInstall({}, 'install-update-auth-madeup')).rejects.toMatchObject({
    message: expect.stringContaining('does not contain supported algorithms'),
  }));

test('install should fail if the sri is malformed', () =>
  expect(runInstall({}, 'install-update-auth-malformed')).rejects.toMatchObject({
    message: expect.stringContaining('does not contain supported algorithms'),
  }));

test('install should fail with unsupported algorithms', () =>
  expect(runInstall({}, 'install-update-auth-sha3')).rejects.toMatchObject({
    message: expect.stringContaining('does not contain supported algorithms'),
  }));

test.concurrent('install should update integrity in yarn.lock (--update-checksums)', () =>
  runInstall({updateChecksums: true}, 'install-update-checksums', async config => {
    const lockFileLines = explodeLockfile(await fs.readFile(path.join(config.cwd, 'yarn.lock')));
    expect(lockFileLines[3]).toEqual(
      expect.stringContaining(
        'sha512-I+Wi+qiE2kUXyrRhNsWv6XsjUTBJjSoVSctKNBfLG5zG/Xe7Rjbxf13+vqYHNTwHaFU+FtSlVxOCTiMEVtPv0A==',
      ),
    );
  }),
);

test.concurrent('install should update malformed integrity string in yarn.lock (--update-checksums)', () =>
  runInstall({updateChecksums: true}, 'install-update-checksums-malformed', async config => {
    const lockFileLines = explodeLockfile(await fs.readFile(path.join(config.cwd, 'yarn.lock')));
    expect(lockFileLines[3]).toEqual(
      expect.stringContaining(
        'sha512-I+Wi+qiE2kUXyrRhNsWv6XsjUTBJjSoVSctKNBfLG5zG/Xe7Rjbxf13+vqYHNTwHaFU+FtSlVxOCTiMEVtPv0A==',
      ),
    );
  }),
);

if (process.platform !== 'win32') {
  // TODO: This seems like a real issue, not just a config issue
  test('install cache symlinks properly', (): Promise<void> =>
    runInstall({}, 'cache-symlinks', async (config, reporter) => {
      const symlink = path.resolve(config.cwd, 'node_modules', 'dep-a', 'link-index.js');
      expect(await fs.exists(symlink)).toBe(true);
      await fs.unlink(path.join(config.cwd, 'node_modules'));

      const lockfile = await createLockfile(config.cwd);
      const install = new Install({}, config, reporter, lockfile);
      await install.init();

      expect(await fs.exists(symlink)).toBe(true);
    }));
}

// sync test because we need to get all the requests to confirm their validity
test('install a scoped module from authed private registry', (): Promise<void> => {
  return runInstall({}, 'install-from-authed-private-registry', async config => {
    const authedRequests = request.__getAuthedRequests();

    expect(authedRequests[0].url).toEqual('https://registry.yarnpkg.com/@types%2flodash');
    expect(authedRequests[0].headers.authorization).toEqual('Bearer abc123');
    expect(authedRequests[1].url).toEqual('https://registry.yarnpkg.com/@types/lodash/-/lodash-4.14.37.tgz');
    expect(authedRequests[1].headers.authorization).toEqual('Bearer abc123');

    expect(
      (await fs.readFile(path.join(config.cwd, 'node_modules', '@types', 'lodash', 'index.d.ts'))).split('\n')[0],
    ).toEqual('// Type definitions for Lo-Dash 4.14');
  });
});

test('install a scoped module from authed private registry with a missing trailing slash', (): Promise<void> => {
  return runInstall({}, 'install-from-authed-private-registry-no-slash', async config => {
    const authedRequests = request.__getAuthedRequests();

    expect(authedRequests[0].url).toEqual('https://registry.yarnpkg.com/@types%2flodash');
    expect(authedRequests[0].headers.authorization).toEqual('Bearer abc123');
    expect(authedRequests[1].url).toEqual('https://registry.yarnpkg.com/@types/lodash/-/lodash-4.14.37.tgz');
    expect(authedRequests[1].headers.authorization).toEqual('Bearer abc123');

    expect(
      (await fs.readFile(path.join(config.cwd, 'node_modules', '@types', 'lodash', 'index.d.ts'))).split('\n')[0],
    ).toEqual('// Type definitions for Lo-Dash 4.14');
  });
});

test('install of scoped package with subdependency conflict should pass check', (): Promise<void> => {
  return runInstall({}, 'install-scoped-package-with-subdependency-conflict', async (config, reporter) => {
    let allCorrect = true;
    try {
      await check(config, reporter, {integrity: false}, []);
    } catch (err) {
      allCorrect = false;
    }
    expect(allCorrect).toBe(true);
  });
});

test('install a module with incompatible optional dependency should skip dependency', (): Promise<void> => {
  return runInstall({}, 'install-should-skip-incompatible-optional-dep', async config => {
    expect(await fs.exists(path.join(config.cwd, 'node_modules', 'dep-incompatible'))).toEqual(false);
  });
});

test('install a module with incompatible optional dependency should skip transient dependencies', (): Promise<void> => {
  return runInstall({}, 'install-should-skip-incompatible-optional-dep', async config => {
    expect(await fs.exists(path.join(config.cwd, 'node_modules', 'dep-a'))).toEqual(false);
  });
});

test('install a module with optional dependency should skip incompatible transient dependency', (): Promise<void> => {
  return runInstall({}, 'install-should-skip-incompatible-optional-sub-dep', async config => {
    expect(await fs.exists(path.join(config.cwd, 'node_modules', 'dep-optional'))).toEqual(true);
    expect(await fs.exists(path.join(config.cwd, 'node_modules', 'dep-incompatible'))).toEqual(false);
  });
});

// this tests for a problem occurring due to optional dependency incompatible with os, in this case fsevents
// this would fail on os's incompatible with fsevents, which is everything except osx.
if (process.platform !== 'darwin') {
  test('install incompatible optional dependency should still install shared child dependencies', (): Promise<void> => {
    return runInstall({}, 'install-should-not-skip-required-shared-deps', async config => {
      expect(await fs.exists(path.join(config.cwd, 'node_modules', 'deep-extend'))).toEqual(true);
      expect(await fs.exists(path.join(config.cwd, 'node_modules', 'ini'))).toEqual(true);
      expect(await fs.exists(path.join(config.cwd, 'node_modules', 'strip-json-comments'))).toEqual(true);
    });
  });
}

test('optional dependency that fails to build should not be installed', (): Promise<void> => {
  return runInstall({}, 'should-not-install-failing-optional-deps', async config => {
    expect(await fs.exists(path.join(config.cwd, 'node_modules', 'optional-failing'))).toEqual(false);
  });
});

test('failing dependency of optional dependency should not be installed', (): Promise<void> => {
  return runInstall({}, 'should-not-install-failing-deps-of-optional-deps', async config => {
    expect(await fs.exists(path.join(config.cwd, 'node_modules', 'optional-dep'))).toEqual(true);
    expect(await fs.exists(path.join(config.cwd, 'node_modules', 'sub-failing'))).toEqual(false);
  });
});

// Covers current behavior, issue opened whether this should be changed https://github.com/yarnpkg/yarn/issues/2274
test('a subdependency of an optional dependency that fails should be installed', (): Promise<void> => {
  return runInstall({}, 'should-install-failing-optional-sub-deps', async config => {
    expect(await fs.exists(path.join(config.cwd, 'node_modules', 'optional-failing'))).toEqual(false);
    expect(await fs.exists(path.join(config.cwd, 'node_modules', 'sub-dep'))).toEqual(true);
  });
});

test('a sub-dependency should be non-optional if any parents mark it non-optional', (): Promise<void> => {
  return runInstall(
    {ignoreOptional: true},
    'install-sub-dependency-if-any-parents-mark-it-non-optional',
    async config => {
      const deps = await fs.readdir(path.join(config.cwd, 'node_modules'));

      expect(deps).toEqual([
        '.yarn-integrity',
        'normal-dep',
        'normal-sub-dep',
        'normal-sub-sub-dep',
        'sub-dep',
        'sub-dep-2',
        'sub-sub-dep',
      ]);
    },
  );
});

test('should not loose dependencies when installing with --production', (): Promise<void> => {
  // revealed https://github.com/yarnpkg/yarn/issues/2263
  return runInstall({production: true}, 'prod-should-keep-subdeps', async config => {
    // would be hoisted from gulp/vinyl-fs/glob-stream/minimatch/brace-expansion/balanced-match
    expect(await getPackageVersion(config, 'balanced-match')).toEqual('0.4.2');
  });
});

// https://github.com/yarnpkg/yarn/issues/2470
test('a allows dependency with [] in os cpu requirements', (): Promise<void> => {
  return runInstall({}, 'empty-os', async config => {
    expect(await fs.exists(path.join(config.cwd, 'node_modules', 'feed'))).toEqual(true);
  });
});

test('should skip integrity check and do install when --skip-integrity-check flag is passed', (): Promise<void> => {
  return runInstall({}, 'skip-integrity-check', async (config, reporter) => {
    expect(await fs.exists(path.join(config.cwd, 'node_modules', 'sub-dep'))).toEqual(true);
    await fs.unlink(path.join(config.cwd, 'node_modules', 'sub-dep'));

    let lockContent = await fs.readFile(path.join(config.cwd, 'yarn.lock'));
    lockContent += `
# changed the file, integrity should be fine
    `;
    await fs.writeFile(path.join(config.cwd, 'yarn.lock'), lockContent);

    let reinstall = new Install({}, config, reporter, await Lockfile.fromDirectory(config.cwd));
    await reinstall.init();

    // reinstall will be successful but it won't reinstall anything
    expect(await fs.exists(path.join(config.cwd, 'node_modules', 'sub-dep'))).toEqual(false);

    reinstall = new Install({skipIntegrityCheck: true}, config, reporter, await Lockfile.fromDirectory(config.cwd));
    await reinstall.init();

    // reinstall will reinstall deps
    expect(await fs.exists(path.join(config.cwd, 'node_modules', 'sub-dep'))).toEqual(true);

    let newLockContent = await fs.readFile(path.join(config.cwd, 'yarn.lock'));
    expect(lockContent).toEqual(newLockContent);

    reinstall = new Install({force: true}, config, reporter, await Lockfile.fromDirectory(config.cwd));
    await reinstall.init();

    // force rewrites lockfile
    newLockContent = await fs.readFile(path.join(config.cwd, 'yarn.lock'));
    expect(lockContent).not.toEqual(newLockContent);
  });
});

test('should install if symlink source does not exist', async (): Promise<void> => {
  await runInstall({}, 'relative-symlinks-work', () => {});
});

test('bailout should work with --production flag too', (): Promise<void> => {
  return runInstall({production: true}, 'bailout-prod', async (config, reporter): Promise<void> => {
    // remove file
    await fs.unlink(path.join(config.cwd, 'node_modules', 'left-pad', 'index.js'));
    // run install again
    const reinstall = new Install({production: true}, config, reporter, await Lockfile.fromDirectory(config.cwd));
    await reinstall.init();
    // don't expect file being recreated because install should have bailed out
    expect(await fs.exists(path.join(config.cwd, 'node_modules', 'left-pad', 'index.js'))).toBe(false);
  });
});

test('package version resolve should be deterministic', (): Promise<void> => {
  // Scenario:
  // graceful-fs will install two versions, from @4.1.10 and @^4.1.11. The pattern @^4.1.2 would sometimes resolve
  // to 4.1.10, if @^4.1.11 hadn't been processed before. Otherwise it would resolve to the result of @^4.1.11.
  // Run an independent install and check, and see they have different results for @^4.1.2 - won't always see
  // the bug, but its the best we can do without creating mock registry with controlled timing of responses.
  return runInstall({}, 'install-deterministic-versions', async (config, reporter) => {
    await check(config, reporter, {integrity: true}, []);
  });
});

test('transitive file: dependencies should work', (): Promise<void> => {
  return runInstall({}, 'transitive-file', async (config, reporter) => {
    expect(await fs.exists(path.join(config.cwd, 'node_modules', 'b'))).toBe(true);
  });
});

test('unbound transitive dependencies should not conflict with top level dependency', async () => {
  await runInstall({flat: true}, 'install-conflicts', async config => {
    expect((await fs.readJson(path.join(config.cwd, 'node_modules', 'left-pad', 'package.json'))).version).toEqual(
      '1.0.0',
    );
  });
});

test('manifest optimization respects versions with alternation', async () => {
  await runInstall({flat: true}, 'optimize-version-with-alternation', async config => {
    expect(await getPackageVersion(config, 'lodash')).toEqual('2.4.2');
  });
});

test('top level patterns should match after install', (): Promise<void> => {
  return runInstall({}, 'top-level-pattern-check', async (config, reporter) => {
    let integrityError = false;
    try {
      await check(config, reporter, {integrity: true}, []);
    } catch (err) {
      integrityError = true;
    }
    expect(integrityError).toBe(false);
  });
});

test('warns for missing bundledDependencies', (): Promise<void> => {
  const fixturesLoc = path.join(__dirname, '..', '..', 'fixtures', 'install');

  return buildRun(
    reporters.BufferReporter,
    fixturesLoc,
    async (args, flags, config, reporter): Promise<void> => {
      await install(config, reporter, flags, args);

      const output = reporter.getBuffer();
      const warnings = output.filter(entry => entry.type === 'warning');

      expect(
        warnings.some(warning => {
          return (
            warning.data.toString().indexOf(reporter.lang('missingBundledDependency', 'tap@0.3.1', 'tap-consumer')) > -1
          );
        }),
      ).toEqual(true);
    },
    [],
    {},
    'missing-bundled-dep',
  );
});

test('install will not overwrite linked scoped dependencies', async (): Promise<void> => {
  // install only dependencies
  await runInstall({production: true}, 'install-dont-overwrite-linked', async (installConfig): Promise<void> => {
    // link our fake dep to the registry
    await runLink([], {}, 'package-with-name-scoped', async (linkConfig): Promise<void> => {
      // link our fake dependency in our node_modules
      await runLink(
        ['@fakescope/a-package'],
        {linkFolder: linkConfig.linkFolder},
        {cwd: installConfig.cwd},
        async (): Promise<void> => {
          // check that it exists (just in case)
          const existed = await fs.exists(path.join(installConfig.cwd, 'node_modules', '@fakescope', 'a-package'));
          expect(existed).toEqual(true);

          // run install to install dev deps which would remove the linked dep if the bug was present
          await runInstall({linkFolder: linkConfig.linkFolder}, {cwd: installConfig.cwd}, async (): Promise<void> => {
            // if the linked dep is still there is a win :)
            const existed = await fs.exists(path.join(installConfig.cwd, 'node_modules', '@fakescope', 'a-package'));
            expect(existed).toEqual(true);
          });
        },
      );
    });
  });
});

test('install will not overwrite linked dependencies', async (): Promise<void> => {
  // install only dependencies
  await runInstall({production: true}, 'install-dont-overwrite-linked', async (installConfig): Promise<void> => {
    // link our fake dep to the registry
    await runLink([], {}, 'package-with-name', async (linkConfig): Promise<void> => {
      // link our fake dependency in our node_modules
      await runLink(['a-package'], {linkFolder: linkConfig.linkFolder}, {cwd: installConfig.cwd}, async (): Promise<
        void,
      > => {
        // check that it exists (just in case)
        const existed = await fs.exists(path.join(installConfig.cwd, 'node_modules', 'a-package'));
        expect(existed).toEqual(true);

        // run install to install dev deps which would remove the linked dep if the bug was present
        await runInstall({linkFolder: linkConfig.linkFolder}, {cwd: installConfig.cwd}, async (): Promise<void> => {
          // if the linked dep is still there is a win :)
          const existed = await fs.exists(path.join(installConfig.cwd, 'node_modules', 'a-package'));
          expect(existed).toEqual(true);
        });
      });
    });
  });
});

// There was an issue where anything ending with `.git` would be sent to GitResolver, even if it was a file: dep.
// This caused an error if you had a directory named "myModule.git" and tried to use it with "file:../myModule.git"
// See https://github.com/yarnpkg/yarn/issues/3670
test('file: dependency ending with `.git` should work', (): Promise<void> => {
  return runInstall({}, 'local-named-git', async (config, reporter) => {
    expect(await fs.exists(path.join(config.cwd, 'node_modules', 'a'))).toBe(true);
  });
});

// There was a warning being generated when a peerDep existed at a deeper level, and at the top level.
// See https://github.com/yarnpkg/yarn/issues/4743
//
// package.json
// |- b
// |  |- caniuse-api
// |     |- caniuse-lite
// |- caniuse-lite
//
// When `b` also has a peerDep on `caniuse-lite` then Yarn was issuing a warning that the dep was missing.
test('install will not warn for missing peerDep when both shallower and deeper', (): Promise<void> => {
  return runInstall({}, 'peer-dep-included-at-2-levels', (config, reporter, install, getStdout) => {
    const stdout = getStdout();
    const messageParts = reporter.lang('unmetPeer').split('undefined');
    const warningMessage = messageParts.every(part => stdout.includes(part));
    expect(warningMessage).toBe(false);
  });
});<|MERGE_RESOLUTION|>--- conflicted
+++ resolved
@@ -460,22 +460,12 @@
     expect(await fs.exists(path.join(config.cwd, 'node_modules', 'bar', 'bar.js'))).toEqual(true);
   }));
 
-<<<<<<< HEAD
 test("don't install with file: protocol as default if target is valid semver", () =>
   runInstall({}, 'install-file-as-default-no-semver', async config => {
     expect(JSON.parse(await fs.readFile(path.join(config.cwd, 'node_modules', 'foo', 'package.json')))).toMatchObject({
       name: 'foo',
     });
   }));
-=======
-test("don't install with file: protocol as default if target is valid semver", (): Promise<void> => {
-  return runInstall({}, 'install-file-as-default-no-semver', async config => {
-    expect(await fs.readFile(path.join(config.cwd, 'node_modules', 'foo', 'package.json'))).toMatchSnapshot(
-      'install-file-as-default-no-semver',
-    );
-  });
-});
->>>>>>> 9e97f50a
 
 test.concurrent("don't hang when an install script tries to read from stdin", (): Promise<void> =>
   runInstall({}, 'install-blocking-script', (_config, _reporter, _install, getStdout) =>
